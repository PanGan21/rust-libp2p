--- conflicted
+++ resolved
@@ -100,13 +100,8 @@
 libp2p-relay = { version = "0.17.1", path = "protocols/relay" }
 libp2p-rendezvous = { version = "0.14.0", path = "protocols/rendezvous" }
 libp2p-request-response = { version = "0.26.2", path = "protocols/request-response" }
-<<<<<<< HEAD
 libp2p-server = { version = "0.12.7", path = "misc/server" }
-libp2p-stream = { version = "0.1.0-alpha", path = "protocols/stream" }
-=======
-libp2p-server = { version = "0.12.6", path = "misc/server" }
 libp2p-stream = { version = "0.1.0-alpha.1", path = "protocols/stream" }
->>>>>>> 0f559b38
 libp2p-swarm = { version = "0.44.2", path = "swarm" }
 libp2p-swarm-derive = { version = "=0.34.3", path = "swarm-derive" } # `libp2p-swarm-derive` may not be compatible with different `libp2p-swarm` non-breaking releases. E.g. `libp2p-swarm` might introduce a new enum variant `FromSwarm` (which is `#[non-exhaustive]`) in a non-breaking release. Older versions of `libp2p-swarm-derive` would not forward this enum variant within the `NetworkBehaviour` hierarchy. Thus the version pinning is required.
 libp2p-swarm-test = { version = "0.3.0", path = "swarm-test" }
