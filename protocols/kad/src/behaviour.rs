--- conflicted
+++ resolved
@@ -23,6 +23,7 @@
 mod test;
 
 use crate::addresses::Addresses;
+use crate::bootstrap;
 use crate::handler::{Handler, HandlerEvent, HandlerIn, RequestId};
 use crate::kbucket::{self, Distance, KBucketsTable, NodeStatus};
 use crate::protocol::{ConnectionType, KadPeer, ProtocolConfig};
@@ -32,12 +33,8 @@
     store::{self, RecordStore},
     ProviderRecord, Record,
 };
-<<<<<<< HEAD
-use crate::{bootstrap, K_VALUE};
-=======
 use crate::K_VALUE;
 use crate::{jobs::*, protocol};
->>>>>>> e033385b
 use fnv::{FnvHashMap, FnvHashSet};
 use instant::Instant;
 use libp2p_core::{ConnectedPoint, Endpoint, Multiaddr};
@@ -197,25 +194,7 @@
     ///
     /// Deprecated: use `Config::new` instead.
     fn default() -> Self {
-<<<<<<< HEAD
-        Config {
-            kbucket_pending_timeout: Duration::from_secs(60),
-            query_config: QueryConfig::default(),
-            protocol_config: Default::default(),
-            record_ttl: Some(Duration::from_secs(36 * 60 * 60)),
-            record_replication_interval: Some(Duration::from_secs(60 * 60)),
-            record_publication_interval: Some(Duration::from_secs(24 * 60 * 60)),
-            record_filtering: StoreInserts::Unfiltered,
-            provider_publication_interval: Some(Duration::from_secs(12 * 60 * 60)),
-            provider_record_ttl: Some(Duration::from_secs(24 * 60 * 60)),
-            kbucket_inserts: BucketInserts::OnConnected,
-            caching: Caching::Enabled { max_peers: 1 },
-            periodic_bootstrap_interval: Some(Duration::from_secs(5 * 60)),
-            automatic_bootstrap_throttle: Some(bootstrap::DEFAULT_AUTOMATIC_THROTTLE),
-        }
-=======
         Self::new(protocol::DEFAULT_PROTO_NAME)
->>>>>>> e033385b
     }
 }
 
@@ -249,6 +228,8 @@
             provider_record_ttl: Some(Duration::from_secs(24 * 60 * 60)),
             kbucket_inserts: BucketInserts::OnConnected,
             caching: Caching::Enabled { max_peers: 1 },
+            periodic_bootstrap_interval: Some(Duration::from_secs(5 * 60)),
+            automatic_bootstrap_throttle: Some(bootstrap::DEFAULT_AUTOMATIC_THROTTLE),
         }
     }
 
